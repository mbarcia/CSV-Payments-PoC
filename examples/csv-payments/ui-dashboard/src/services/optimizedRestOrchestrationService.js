--- conflicted
+++ resolved
@@ -31,19 +31,11 @@
 // For Node.js (testing), we can configure the agent
 
 // Service endpoints - going through Kong API Gateway
-<<<<<<< HEAD
-const INPUT_PROCESSING_SVC = 'https://localhost:8843/api/v1/input-processing';
-const PAYMENTS_PROCESSING_SVC = 'https://localhost:8843/api/v1/payments-processing';
-const PROCESS_ACK_PAYMENT_SENT_REACTIVE_SVC = 'https://localhost:8843/api/v1/process-ack-payment-sent-reactive/process';
-const PAYMENT_STATUS_SVC = 'https://localhost:8843/api/v1/payment-status';
-const OUTPUT_PROCESSING_SVC = 'https://localhost:8843/api/v1/output-processing';
-=======
 const INPUT_PROCESSING_SVC = 'https://localhost:8843/api/v1/process-csv-payments-input-reactive/process';
 const SEND_PAYMENT_SVC = 'https://localhost:8843/api/v1/send-payment-record-reactive/process';
 const PROCESS_ACK_PAYMENT_SENT_SVC = 'https://localhost:8843/api/v1/payments-processing/process';
 const PAYMENT_STATUS_SVC = 'https://localhost:8843/api/v1/process-payment-status-reactive/process';
 const OUTPUT_PROCESSING_SVC = 'https://localhost:8843/api/v1/process-csv-payments-output-file-reactive/process';
->>>>>>> 73ecf539
 
 class OptimizedRestOrchestrationService {
   async processFile(file, onStatsUpdate) {
@@ -156,11 +148,7 @@
 
             const processAckResponse = await this.processWithRetry(
                 () => httpsAxios.post(
-<<<<<<< HEAD
-                    PROCESS_ACK_PAYMENT_SENT_REACTIVE_SVC,
-=======
                     `${PROCESS_ACK_PAYMENT_SENT_SVC}`,
->>>>>>> 73ecf539
                     ackPayment,
                     { 
                       headers: { 'Content-Type': 'application/json' }

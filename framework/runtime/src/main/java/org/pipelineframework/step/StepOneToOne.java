/*
 * Copyright (c) 2023-2025 Mariano Barcia
 *
 * Licensed under the Apache License, Version 2.0 (the "License");
 * you may not use this file except in compliance with the License.
 * You may obtain a copy of the License at
 *
 *     http://www.apache.org/licenses/LICENSE-2.0
 *
 * Unless required by applicable law or agreed to in writing, software
 * distributed under the License is distributed on an "AS IS" BASIS,
 * WITHOUT WARRANTIES OR CONDITIONS OF ANY KIND, either express or implied.
 * See the License for the specific language governing permissions and
 * limitations under the License.
 */

package org.pipelineframework.step;

import io.smallrye.mutiny.Uni;
import java.util.concurrent.Executor;
import java.util.concurrent.Executors;
import java.util.function.Supplier;
import org.pipelineframework.step.functional.OneToOne;
import org.slf4j.Logger;
import org.slf4j.LoggerFactory;

/**
 * Interface for one-to-one pipeline steps that transform a single input item to a single output item asynchronously.
 * 
 * <p>This interface represents a 1 -> 1 (async) transformation where each input item
 * is processed to produce exactly one output item. The processing is asynchronous,
 * returning a Uni that emits the transformed result.</p>
 * 
 * @param <I> the type of input item
 * @param <O> the type of output item
 */
public interface StepOneToOne<I, O> extends OneToOne<I, O>, Configurable, DeadLetterQueue<I ,O> {
    /**
     * Applies the transformation to a single input item asynchronously.
     * @param in the input item to transform
     * @return a Uni that emits the transformed output item
     */
    Uni<O> applyOneToOne(I in);
    
    @Override
    default Uni<O> apply(Uni<I> input) {
        final Logger LOG = LoggerFactory.getLogger(this.getClass());
        final Executor vThreadExecutor = Executors.newVirtualThreadPerTaskExecutor();

        Supplier<Uni<O>> uniSupplier = () -> input
            .onItem().ifNull().failWith(new NullPointerException("Input item is null"))
            .onItem().transformToUni(this::applyOneToOne);

        try {
            // Check if the input Uni is null before processing
            if (input == null) {
                if (recoverOnFailure()) {
                    return deadLetter(Uni.createFrom().failure(new NullPointerException("Input Uni is null")), 
                        new NullPointerException("Input Uni is null"));
                } else {
                    return Uni.createFrom().failure(new NullPointerException("Input Uni is null"));
                }
            }

            Uni<O> uni = Uni.createFrom().deferred(() -> {
                Uni<O> result = uniSupplier.get();
                if (result == null) {
                    return Uni.createFrom().failure(new NullPointerException("Step returned null Uni"));
                }

                if (liveConfig().runWithVirtualThreads()) {
                    result = result.runSubscriptionOn(vThreadExecutor);
                }

                return result;
            });

            // Apply backpressure strategy if input is a Multi (stream)
            // For Uni, we handle it as part of the Multi pipeline in the pipeline execution
            uni = uni
                .onFailure().retry()
                .withBackOff(retryWait(), maxBackoff())
                .withJitter(jitter() ? 0.5 : 0.0)
                .atMost(retryLimit());

            return uni
            .onItem().invoke(i -> {
                if (debug()) {
                    LOG.debug(
                        "Step {} processed item: {}",
                        this.getClass().getSimpleName(), i
                    );
                }
            })
            .onFailure().recoverWithUni(err -> {
                if (recoverOnFailure()) {
                    if (debug()) {
                        LOG.debug(
                            "Step {0}: failed item={} after {} retries: {}",
                            this.getClass().getSimpleName(), input, retryLimit(), err
                        );
                    }
<<<<<<< HEAD
                    // Make sure input isn't null when calling deadLetter
                    if (input == null) {
                        return deadLetter(Uni.createFrom().failure(new NullPointerException("Input Uni is null")), err);
                    }
=======
                    assert input != null;
>>>>>>> 39be0a26
                    return deadLetter(input, err);
                } else {
                    return Uni.createFrom().failure(err);
                }
            })
            .onTermination().invoke(() -> {
                // Termination handler
            });
        } catch (Throwable t) {
            if (recoverOnFailure()) {
                if (debug()) {
                    LOG.debug(
                        "Step {0}: synchronous failure item={}: {}",
                        this.getClass().getSimpleName(), input, t
                    );
                }
<<<<<<< HEAD
                // Make sure input isn't null when calling deadLetter
                if (input == null) {
                    return deadLetter(Uni.createFrom().failure(new NullPointerException("Input Uni is null")), t);
                }
=======
                assert input != null;
>>>>>>> 39be0a26
                return deadLetter(input, t);
            } else {
                return Uni.createFrom().failure(t);
            }
        }
    }
}<|MERGE_RESOLUTION|>--- conflicted
+++ resolved
@@ -26,11 +26,11 @@
 
 /**
  * Interface for one-to-one pipeline steps that transform a single input item to a single output item asynchronously.
- * 
+ *
  * <p>This interface represents a 1 -> 1 (async) transformation where each input item
  * is processed to produce exactly one output item. The processing is asynchronous,
  * returning a Uni that emits the transformed result.</p>
- * 
+ *
  * @param <I> the type of input item
  * @param <O> the type of output item
  */
@@ -55,7 +55,7 @@
             // Check if the input Uni is null before processing
             if (input == null) {
                 if (recoverOnFailure()) {
-                    return deadLetter(Uni.createFrom().failure(new NullPointerException("Input Uni is null")), 
+                    return deadLetter(Uni.createFrom().failure(new NullPointerException("Input Uni is null")),
                         new NullPointerException("Input Uni is null"));
                 } else {
                     return Uni.createFrom().failure(new NullPointerException("Input Uni is null"));
@@ -100,14 +100,10 @@
                             this.getClass().getSimpleName(), input, retryLimit(), err
                         );
                     }
-<<<<<<< HEAD
                     // Make sure input isn't null when calling deadLetter
                     if (input == null) {
                         return deadLetter(Uni.createFrom().failure(new NullPointerException("Input Uni is null")), err);
                     }
-=======
-                    assert input != null;
->>>>>>> 39be0a26
                     return deadLetter(input, err);
                 } else {
                     return Uni.createFrom().failure(err);
@@ -124,14 +120,10 @@
                         this.getClass().getSimpleName(), input, t
                     );
                 }
-<<<<<<< HEAD
                 // Make sure input isn't null when calling deadLetter
                 if (input == null) {
                     return deadLetter(Uni.createFrom().failure(new NullPointerException("Input Uni is null")), t);
                 }
-=======
-                assert input != null;
->>>>>>> 39be0a26
                 return deadLetter(input, t);
             } else {
                 return Uni.createFrom().failure(t);
